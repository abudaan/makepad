--- conflicted
+++ resolved
@@ -46,12 +46,8 @@
         for node in &self.doc.nodes{
             match node{
                 MarkdownNode::BeginHead{level}=>{
-<<<<<<< HEAD
-                    tf.push_size_abs_scale(5.0 / *level as f64);
-=======
                     tf.push_size_abs_scale(3.0 / *level as f64);
                     tf.push_bold();
->>>>>>> a5fd8471
                 },
                 MarkdownNode::Separator=>{
                     cx.turtle_new_line();
