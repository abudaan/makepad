--- conflicted
+++ resolved
@@ -29,10 +29,6 @@
         match self {
             Val::Bool(val) => write!(f, "{}", val),
             Val::Int(val) => write!(f, "{}", val),
-<<<<<<< HEAD
-            Val::Float(val) => write!(f, "{}", val),
-            Val::Vec4(val) => write!(f, "{}", val),
-=======
             Val::Float(v) => {
                 if v.abs().fract() < 0.00000001 {
                     write!(f, "{}.0", v)
@@ -40,7 +36,7 @@
                     write!(f, "{}", v)
                 }
             }
->>>>>>> 1b004592
+            Val::Vec4(val) => write!(f, "{}", val),
         }
     }
 }