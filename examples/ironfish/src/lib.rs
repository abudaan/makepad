--- conflicted
+++ resolved
@@ -776,24 +776,6 @@
                 }
 
             }
-<<<<<<< HEAD
-        }
-        
-        <Frame> {walk: {width: Fill}}
-        
-        arp = <InstrumentCheckbox> {
-            checkbox = {label: "Arp"}
-            walk: {width: Fit, height: Fit}
-        }
-        arpoctaves = <InstrumentBipolarSlider> {
-            walk: {width: 200}
-            slider = {
-                draw_slider: {line_color: (COLOR_MUSIC)}
-                min: -4.0
-                max: 4.0
-                precision:0
-                label: "Octaves"
-=======
 
             arpoctaves = <InstrumentBipolarSlider> {
                 walk: {width: 100, margin: 0}
@@ -806,7 +788,6 @@
                     precision:0,
                     label: "Octaves"
                 }
->>>>>>> 73e3582a
             }
 
     }
