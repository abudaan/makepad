--- conflicted
+++ resolved
@@ -40,16 +40,6 @@
                 window: {inner_size: vec2(1280, 1000)},
                 pass: {clear_color: #2A}
                 frame: {body = {
-<<<<<<< HEAD
-            //         button1 = <Button> {
-            //     draw_icon:{
-            //         svg:dep("crate://self/resources/Icon_Redo.svg")
-            //     }
-            //     icon_walk:{margin:{left:10}, width:16,height:Fit}
-            //     text: "Click to count"
-            // }
-                    <AppMobile> {}
-=======
                     button1 = <Button> {
                 draw_icon:{
                     svg_file:dep("crate://self/resources/Icon_Redo.svg")
@@ -58,7 +48,6 @@
                 text: "Click to count"
             }
                     <AppDesktop> {}
->>>>>>> e64f8c8b
                 }}
             }
             <DesktopWindow> {
