--- conflicted
+++ resolved
@@ -2069,11 +2069,6 @@
         <PresetListEntry> {}
         <PresetListEntry> {}
         <PresetListEntry> {}
-<<<<<<< HEAD
-        <PresetListEntry> {}
-=======
-        
->>>>>>> 5ca8d28d
     }
     
     PresetSaver = <Frame> {
