// This file is parsed in Rust, and all components can be instanced there.
// In Rust you can overwrite properties like let live = Live::instance(NormalButton); set_float!(live, layout_bg.padding.l, 1.0); or something like that.
// These 'live' instances can get their code rewritten by the visual designer/code editor as the program runs, and are interpreted in Rust
// However contrary to HTML the Rust flow owns the UI structure, these live instances behave like a normal widget in the UI kit.
// Unlike JSX and other 'template' languages you also won't need to generate this DSL structure with duplicating-items since you can just
// Execute another Live fragment in a loop in Rust.
// Events, expressions, and drawing a UserDraw component are all done in Rust. Otherwise we can't make a visual UI designer for this structure.
// In the visual UI designer subclassing will behave like instancing a component and overriding a few values.
// This system does not use a html renderer. It's all Rust+Wasm/native. Demo of the webGL build: https://makepad.dev
use makepad_render::{Component, Frame, DrawQuad};

<<<<<<< HEAD
DrawNormalButton: DrawQuad { // compiled to shader on backend (metal, webgl, dx11, etc)
=======
DrawNormalButton: DrawQuad { // compiled to shader on platform layer (metal, webgl, dx11, etc)
>>>>>>> b995b092
    shadow: 3.0;
    border_radius: 2.5;
    
    fn pixel() -> vec4 {
        let cx = Df::viewport(pos * rect_size);
        cx.box(shadow, shadow, rect_size.x - shadow * (1. + down), rect_size.y - shadow * (1. + down), border_radius);
        cx.blur = 6.0;
        cx.fill(mix(#0007, #0, hover));
        cx.blur = 0.001;
        cx.box(shadow, shadow, rect_size.x - shadow * 2., rect_size.y - shadow * 2., border_radius);
        return cx.fill(mix(mix(#3, #4, hover), #2a, down));
    }
}

NormalButton: Component {
    layout_bg: Layout {
        align: Align::Center, 
        walk: Walk {
            width: Width::Compute,
            height: Height::Fix(100.0),
            margin: Margin{l:1.0, t:1.0, r:1.0, b:1.0},
        },
        padding: Padding{l: 16.0, t: 12.0, r: 16.0, b: 12.0},
    }
    
    shader: DrawNormalButton { // shaders behave as classes and can be partially overwritten here
         border_radius: 5.5;
    }
    
    text_style: DefaultTextStyle {
    }
    
    Default: Self { // shows states as instances of self
        shader.down: 0.0
        layout_bg.padding.l: Animation { // all properties can have animation
            play: Play::Cut {duration: 0.1}
            keys: {1.0: 10.0}
        }
        frame.prop: 1.0
    }
    
    Pressed: Self{ // todo: find a way to 'tween' these 2 states
        shader.down: 1.0
    }
}

MyFrame: Frame { // something that layouts / clips
    pos: Vec3{x: 1.0, y: 1.0, z: 1.0}
    size: Vec2{x: 100.0, y: 100.0}
    layout: Layout::Auto {}
    children: [button1, user1, button2]

    // loop this thing somehow
    button1: NormalButton {
        label: "testword"
        layout_bg.padding.l: 1.0 // deep propery overwrites
    }
    button2: NormalButton{
        label: "testword2"
        layout_bg.padding.l: 3.0
    }
    user1: UserDraw{}
}<|MERGE_RESOLUTION|>--- conflicted
+++ resolved
@@ -9,11 +9,7 @@
 // This system does not use a html renderer. It's all Rust+Wasm/native. Demo of the webGL build: https://makepad.dev
 use makepad_render::{Component, Frame, DrawQuad};
 
-<<<<<<< HEAD
-DrawNormalButton: DrawQuad { // compiled to shader on backend (metal, webgl, dx11, etc)
-=======
 DrawNormalButton: DrawQuad { // compiled to shader on platform layer (metal, webgl, dx11, etc)
->>>>>>> b995b092
     shadow: 3.0;
     border_radius: 2.5;
     
@@ -33,7 +29,7 @@
         align: Align::Center, 
         walk: Walk {
             width: Width::Compute,
-            height: Height::Fix(100.0),
+            height: Height::Compute,
             margin: Margin{l:1.0, t:1.0, r:1.0, b:1.0},
         },
         padding: Padding{l: 16.0, t: 12.0, r: 16.0, b: 12.0},
