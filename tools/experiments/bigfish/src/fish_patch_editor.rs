use crate::{
    fish_block_template::FishBlockCategory, fish_doc::FishDoc, makepad_draw::*, makepad_widgets::*,
};

live_design! {
    import makepad_widgets::theme_desktop_dark::*;
    import makepad_widgets::base::*;
    import crate::fish_block_editor::*;
    import crate::fish_theme::*;
    import crate::fish_connection_widget::*;

    FishPatchEditor = {{FishPatchEditor}} {
        width: Fill,
        height: Fill,
        scroll_bars: <ScrollBars> {}
        BlockTemplateGenerator = <FishBlockEditorGenerator>{};
        BlockTemplateMeta = <FishBlockEditorMeta>{};
        BlockTemplateFilter = <FishBlockEditorFilter>{};
        BlockTemplateEffect = <FishBlockEditorEffect>{};
        BlockTemplateModulator = <FishBlockEditorModulator>{};
        BlockTemplateEnvelope = <FishBlockEditorEnvelope>{};
        BlockTemplateUtility = <FishBlockEditorUtility>{};
        ConnectorTemplate = <FishConnectionWidget>{};
        draw_bg: {
            fn pixel(self) -> vec4 {
                let Pos = floor(self.pos*self.rect_size *0.10);
                let PatternMask = mod(Pos.x + mod(Pos.y, 2.0), 2.0);
                return mix( vec4(0,0.15*self.pos.y,0.1,1), vec4(.05, 0.03, .23*self.pos.y, 1.0), PatternMask);
            }
        }
    }
}

#[derive(Live)]
pub struct FishPatchEditor {
    #[animator]
    animator: Animator,
    #[walk]
    walk: Walk,
    #[live]
    draw_ls: DrawLine,
    #[rust]
    area: Area,
    #[rust]
    draw_state: DrawStateWrap<Walk>,
    #[live]
    scroll_bars: ScrollBars,
    #[live]
    draw_bg: DrawColor,
    #[rust]
    unscrolled_rect: Rect,

    #[rust]
    connections: ComponentMap<LiveId, (LiveId, WidgetRef)>,
    #[rust]
    templates: ComponentMap<LiveId, LivePtr>,
    #[rust]
    items: ComponentMap<LiveId, (LiveId, WidgetRef)>,
}

impl Widget for FishPatchEditor {
<<<<<<< HEAD
    
    fn handle_event(&mut self, cx: &mut Cx, event: &Event, scope: &mut WidgetScope)->WidgetActions{
=======
    fn handle_event(
        &mut self,
        cx: &mut Cx,
        event: &Event,
        scope: &mut WidgetScope,
    ) -> WidgetActions {
>>>>>>> 472f3dac
        let mut actions = WidgetActions::new();
        let uid = self.widget_uid();
        self.animator_handle_event(cx, event);
        self.scroll_bars.handle_event(cx, event);

        for (item_id, item) in self.items.values_mut() {
            let item_uid = item.widget_uid();
            scope.with_id(*item_id, |scope| {
                actions.extend_grouped(uid, item_uid, item.handle_event(cx, event, scope));
            })
        }
        actions
    }

    fn walk(&mut self, _cx: &mut Cx) -> Walk {
        self.walk
    }

    fn redraw(&mut self, cx: &mut Cx) {
        self.scroll_bars.redraw(cx)
    }

    fn draw_walk(&mut self, cx: &mut Cx2d, scope: &mut WidgetScope, walk: Walk) -> WidgetDraw {
        let patch = &mut scope.data.get_mut::<FishDoc>().patches[0];
        let mut fullrect = cx.walk_turtle_with_area(&mut self.area, walk);

        self.scroll_bars.begin(cx, walk, Layout::default());
        let turtle_rect = cx.turtle().rect();
        let scroll_pos = self.scroll_bars.get_scroll_pos();
        self.unscrolled_rect = cx.turtle().unscrolled_rect();
        self.draw_bg.draw_abs(cx, cx.turtle().unscrolled_rect());

        for i in patch.blocks.iter() {
            let item_id = LiveId::from_num(1, i.id as u64);

            let mut templateid = match i.category {
                FishBlockCategory::Effect => live_id!(BlockTemplateEffect),
                FishBlockCategory::Generator => live_id!(BlockTemplateGenerator),
                FishBlockCategory::Modulator => live_id!(BlockTemplateModulator),
                FishBlockCategory::Envelope => live_id!(BlockTemplateEnvelope),
                FishBlockCategory::Filter => live_id!(BlockTemplateFilter),
                FishBlockCategory::Meta => live_id!(BlockTemplateMeta),
                FishBlockCategory::Utility => live_id!(BlockTemplateUtility),
            };

            let item = self.item(cx, item_id, templateid).unwrap();

            item.apply_over(
                cx,
                live! {
                    abs_pos: (dvec2(i.x as f64, i.y as f64 + 30.)),
                },
            );
            println!("{:?} ({:?},{:?})", i.id, i.x, i.y);

            item.draw_all(cx, &mut WidgetScope::default());
        }

        for i in patch.connections.iter() {
            let item_id = LiveId::from_num(2, i.id as u64);

            let templateid = live_id!(ConnectorTemplate);
            let preitem = self.item(cx, item_id, templateid);
            let item = preitem.unwrap();

            let blockfrom = patch.get_block(i.from_block).unwrap();
            let blockto = patch.get_block(i.to_block).unwrap();
            let portfrom = blockfrom.get_output_instance(i.from_port).unwrap();
            let portto = blockto.get_input_instance(i.to_port).unwrap();

            item.apply_over(
                cx,
                live! {
                //       abs_pos: (dvec2(i.x as f64, i.y as f64 + 30.)),
                   },
            );

            item.draw_all(cx, &mut WidgetScope::default());
            // println!("{:?} ({:?},{:?})", i.id, i.x,i.y);
        }

        self.scroll_bars.end(cx);

        WidgetDraw::done()
    }
}

impl LiveHook for FishPatchEditor {
    fn before_live_design(cx: &mut Cx) {
        register_widget!(cx, FishPatchEditor)
    }

    fn after_new_from_doc(&mut self, _cx: &mut Cx) {}

    fn before_apply(&mut self, _cx: &mut Cx, from: ApplyFrom, _index: usize, _nodes: &[LiveNode]) {
        if let ApplyFrom::UpdateFromDoc { .. } = from {
            self.templates.clear();
        }
    }

    // hook the apply flow to collect our templates and apply to instanced childnodes
    fn apply_value_instance(
        &mut self,
        cx: &mut Cx,
        from: ApplyFrom,
        index: usize,
        nodes: &[LiveNode],
    ) -> usize {
        let id = nodes[index].id;
        match from {
            ApplyFrom::NewFromDoc { file_id } | ApplyFrom::UpdateFromDoc { file_id } => {
                if nodes[index].origin.has_prop_type(LivePropType::Instance) {
                    let live_ptr = cx
                        .live_registry
                        .borrow()
                        .file_id_index_to_live_ptr(file_id, index);
                    self.templates.insert(id, live_ptr);
                    // lets apply this thing over all our childnodes with that template
                    for (templ_id, node) in self.items.values_mut() {
                        if *templ_id == id {
                            node.apply(cx, from, index, nodes);
                        }
                    }
                } else {
                    cx.apply_error_no_matching_field(live_error_origin!(), index, nodes);
                }
            }
            _ => (),
        }
        nodes.skip_node(index)
    }
}

impl FishPatchEditor {
    pub fn item(&mut self, cx: &mut Cx, id: LiveId, template: LiveId) -> Option<WidgetRef> {
        if let Some(ptr) = self.templates.get(&template) {
            let (_, entry) = self.items.get_or_insert(cx, id, |cx| {
                (template, WidgetRef::new_from_ptr(cx, Some(*ptr)))
            });
            return Some(entry.clone());
        }
        None
    }
}

#[derive(Clone, PartialEq, WidgetRef)]
pub struct FishPatchEditorRef(WidgetRef);<|MERGE_RESOLUTION|>--- conflicted
+++ resolved
@@ -41,8 +41,6 @@
     draw_ls: DrawLine,
     #[rust]
     area: Area,
-    #[rust]
-    draw_state: DrawStateWrap<Walk>,
     #[live]
     scroll_bars: ScrollBars,
     #[live]
@@ -51,25 +49,20 @@
     unscrolled_rect: Rect,
 
     #[rust]
-    connections: ComponentMap<LiveId, (LiveId, WidgetRef)>,
-    #[rust]
     templates: ComponentMap<LiveId, LivePtr>,
     #[rust]
     items: ComponentMap<LiveId, (LiveId, WidgetRef)>,
 }
 
 impl Widget for FishPatchEditor {
-<<<<<<< HEAD
-    
-    fn handle_event(&mut self, cx: &mut Cx, event: &Event, scope: &mut WidgetScope)->WidgetActions{
-=======
+
     fn handle_event(
         &mut self,
         cx: &mut Cx,
         event: &Event,
         scope: &mut WidgetScope,
     ) -> WidgetActions {
->>>>>>> 472f3dac
+
         let mut actions = WidgetActions::new();
         let uid = self.widget_uid();
         self.animator_handle_event(cx, event);
@@ -94,18 +87,18 @@
 
     fn draw_walk(&mut self, cx: &mut Cx2d, scope: &mut WidgetScope, walk: Walk) -> WidgetDraw {
         let patch = &mut scope.data.get_mut::<FishDoc>().patches[0];
-        let mut fullrect = cx.walk_turtle_with_area(&mut self.area, walk);
+        let mut _fullrect = cx.walk_turtle_with_area(&mut self.area, walk);
 
         self.scroll_bars.begin(cx, walk, Layout::default());
-        let turtle_rect = cx.turtle().rect();
-        let scroll_pos = self.scroll_bars.get_scroll_pos();
+        let _turtle_rect = cx.turtle().rect();
+        let _scroll_pos = self.scroll_bars.get_scroll_pos();
         self.unscrolled_rect = cx.turtle().unscrolled_rect();
         self.draw_bg.draw_abs(cx, cx.turtle().unscrolled_rect());
 
         for i in patch.blocks.iter() {
             let item_id = LiveId::from_num(1, i.id as u64);
 
-            let mut templateid = match i.category {
+            let templateid = match i.category {
                 FishBlockCategory::Effect => live_id!(BlockTemplateEffect),
                 FishBlockCategory::Generator => live_id!(BlockTemplateGenerator),
                 FishBlockCategory::Modulator => live_id!(BlockTemplateModulator),
@@ -123,7 +116,7 @@
                     abs_pos: (dvec2(i.x as f64, i.y as f64 + 30.)),
                 },
             );
-            println!("{:?} ({:?},{:?})", i.id, i.x, i.y);
+            println!("{} {:?} ({:?},{:?})",item_id, i.id, i.x, i.y);
 
             item.draw_all(cx, &mut WidgetScope::default());
         }
@@ -137,8 +130,8 @@
 
             let blockfrom = patch.get_block(i.from_block).unwrap();
             let blockto = patch.get_block(i.to_block).unwrap();
-            let portfrom = blockfrom.get_output_instance(i.from_port).unwrap();
-            let portto = blockto.get_input_instance(i.to_port).unwrap();
+            let _portfrom = blockfrom.get_output_instance(i.from_port).unwrap();
+            let _portto = blockto.get_input_instance(i.to_port).unwrap();
 
             item.apply_over(
                 cx,
