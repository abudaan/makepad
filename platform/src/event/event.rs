--- conflicted
+++ resolved
@@ -83,14 +83,11 @@
     HttpRequestError(HttpRequestErrorEvent),
     HttpResponseProgress(HttpProgressEvent),
     HttpUploadProgress(HttpProgressEvent),
-<<<<<<< HEAD
-
+
+    */
     VideoStream(VideoStreamEvent),
     VideoDecodingInitialized(VideoDecodingInitializedEvent),
-    
-=======
-    */ 
->>>>>>> 5309a451
+ 
     #[cfg(target_arch = "wasm32")]
     ToWasmMsg(ToWasmMsgEvent),
 }
