--- conflicted
+++ resolved
@@ -113,18 +113,9 @@
     },
     crate::{
         os::*,
-<<<<<<< HEAD
-        cx_api::{
-            CxOsApi,
-        },
-        media_api::{
-            CxMediaApi
-        },
         decoding_api::CxDecodingApi,
-=======
         cx_api::CxOsApi,
         media_api::CxMediaApi,
->>>>>>> f379c114
         draw_list::{
             CxDrawItem,
             CxRectArea,
