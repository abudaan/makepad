use crate::{
    makepad_shader_compiler::generate_hlsl,
    makepad_math::*,
    makepad_error_log::*,
    os::{
        windows::win32_app::{TRUE, FALSE,},
        windows::win32_window::Win32Window,
    },
    texture::Texture,
    draw_list::DrawListId,
    event::WindowGeom,
    cx::Cx,
    draw_shader::CxDrawShaderMapping,
    pass::{PassClearColor, PassClearDepth, PassId},
    window::WindowId,
    texture::{ 
        TextureFormat,
        TexturePixel,
        TextureId,
<<<<<<< HEAD
        PixelData,
=======
        CxTexture
>>>>>>> 82f83400
    },  
    windows::{
        core::{
            PCSTR,
            ComInterface,
            Interface,
        },
        Win32::{
            Foundation::{
                HINSTANCE,
                HANDLE,
                S_FALSE,
            },
            Graphics::{
                Direct3D11::{
                    D3D11_BIND_INDEX_BUFFER,
                    D3D11_BIND_VERTEX_BUFFER,
                    D3D11_VIEWPORT,
                    D3D11_BUFFER_DESC,
                    D3D11_USAGE_DEFAULT,
                    D3D11_BIND_CONSTANT_BUFFER,
                    D3D11_RESOURCE_MISC_FLAG,
                    D3D11_SUBRESOURCE_DATA,
                    D3D11_CREATE_DEVICE_FLAG,
                    D3D11_SDK_VERSION,
                    D3D11_BIND_FLAG,
                    D3D11_BIND_SHADER_RESOURCE,
                    D3D11_TEXTURE2D_DESC,
                    D3D11_BIND_RENDER_TARGET,
                    D3D11_BIND_DEPTH_STENCIL,
                    D3D11_DEPTH_STENCIL_DESC,
                    D3D11_DEPTH_WRITE_MASK_ALL,
                    D3D11_COMPARISON_LESS_EQUAL,
                    D3D11_DEPTH_STENCILOP_DESC,
                    D3D11_STENCIL_OP_REPLACE,
                    D3D11_COMPARISON_ALWAYS,
                    D3D11_DEPTH_STENCIL_VIEW_DESC,
                    D3D11_DSV_DIMENSION_TEXTURE2D,
                    D3D11_CLEAR_DEPTH,
                    D3D11_CLEAR_STENCIL,
                    D3D11_BLEND_DESC,
                    D3D11_RENDER_TARGET_BLEND_DESC,
                    D3D11_BLEND_ONE,
                    D3D11_BLEND_INV_SRC_ALPHA,
                    D3D11_BLEND_OP_ADD,
                    D3D11_COLOR_WRITE_ENABLE_ALL,
                    D3D11_RASTERIZER_DESC,
                    D3D11_CULL_NONE,
                    D3D11_FILL_SOLID,
                    D3D11_INPUT_ELEMENT_DESC,
                    D3D11_INPUT_PER_VERTEX_DATA,
                    D3D11_INPUT_PER_INSTANCE_DATA,
                    D3D11_MAPPED_SUBRESOURCE,
                    D3D11_USAGE_DYNAMIC,
                    D3D11_CPU_ACCESS_WRITE,
                    D3D11_MAP_WRITE_DISCARD,
                    D3D11_QUERY_DESC,
                    D3D11_QUERY_EVENT,
                    ID3D11Device,
                    ID3D11DeviceContext,
                    ID3D11RenderTargetView,
                    ID3D11Texture2D,
                    ID3D11ShaderResourceView,
                    ID3D11DepthStencilView,
                    ID3D11BlendState,
                    ID3D11RasterizerState,
                    ID3D11DepthStencilState,
                    ID3D11PixelShader,
                    ID3D11VertexShader,
                    ID3D11InputLayout,
                    ID3D11Buffer,
                    D3D11CreateDevice,
                    ID3D11Resource,
                    ID3D11Query,
                },
                Direct3D::{
                    Fxc::D3DCompile,
                    ID3DBlob,
                    D3D11_PRIMITIVE_TOPOLOGY_TRIANGLELIST,
                    D3D_DRIVER_TYPE_UNKNOWN,
                    D3D_FEATURE_LEVEL_11_0,
                },
                Dxgi::{
                    IDXGIFactory2,
                    IDXGIResource,
                    IDXGISwapChain1,
                    CreateDXGIFactory2,
                    DXGI_SWAP_CHAIN_DESC1,
                    DXGI_USAGE_RENDER_TARGET_OUTPUT,
                    DXGI_SCALING_NONE,
                    DXGI_SWAP_EFFECT_FLIP_DISCARD,
                    DXGI_RGBA,
                    Common::{
                        DXGI_FORMAT,
                        DXGI_ALPHA_MODE_IGNORE,
                        DXGI_FORMAT_R8_UNORM, 
                        DXGI_FORMAT_R8G8_UNORM,
                        DXGI_FORMAT_B8G8R8A8_UNORM,
                        DXGI_SAMPLE_DESC,
                        DXGI_FORMAT_R32G32B32A32_FLOAT,
                        DXGI_FORMAT_R16_FLOAT, 
                        //DXGI_FORMAT_D32_FLOAT_S8X 24_UINT,
                        DXGI_FORMAT_D32_FLOAT,
                        DXGI_FORMAT_R32_UINT,
                        DXGI_FORMAT_R32_FLOAT,
                        DXGI_FORMAT_R32G32_FLOAT,
                        DXGI_FORMAT_R32G32B32_FLOAT,
                    },
                },
            },
        },
    },
};

impl Cx {
    
    fn render_view(
        &mut self,
        pass_id: PassId,
        draw_list_id: DrawListId,
        zbias: &mut f32,
        zbias_step: f32,
        d3d11_cx: &D3d11Cx
    ) {
        // tad ugly otherwise the borrow checker locks 'self' and we can't recur
        let draw_items_len = self.draw_lists[draw_list_id].draw_items.len();
        //self.views[view_id].set_clipping_uniforms();
        self.draw_lists[draw_list_id].uniform_view_transform(&Mat4::identity());
        
        {
            let draw_list = &mut self.draw_lists[draw_list_id];
            draw_list.os.view_uniforms.update_with_f32_constant_data(d3d11_cx, draw_list.draw_list_uniforms.as_slice());
        }
        
        for draw_item_id in 0..draw_items_len {
            if let Some(sub_list_id) = self.draw_lists[draw_list_id].draw_items[draw_item_id].kind.sub_list() {
                self.render_view(
                    pass_id,
                    sub_list_id,
                    zbias,
                    zbias_step,
                    d3d11_cx,
                );
            }
            else {
                let draw_list = &mut self.draw_lists[draw_list_id];
                let draw_item = &mut draw_list.draw_items[draw_item_id];
                let draw_call = if let Some(draw_call) = draw_item.kind.draw_call_mut() {
                    draw_call
                } else {
                    continue;
                };
                let sh = &self.draw_shaders[draw_call.draw_shader.draw_shader_id];
                if sh.os_shader_id.is_none() { // shader didnt compile somehow
                    continue;
                }
                let shp = &self.draw_shaders.os_shaders[sh.os_shader_id.unwrap()];
                
                if draw_call.instance_dirty {
                    draw_call.instance_dirty = false;
                    if draw_item.instances.as_ref().unwrap().len() == 0 {
                        continue;
                    }
                    // update the instance buffer data
                    draw_item.os.inst_vbuf.update_with_f32_vertex_data(d3d11_cx, draw_item.instances.as_ref().unwrap());
                }
                
                // update the zbias uniform if we have it.
                draw_call.draw_uniforms.set_zbias(*zbias);
                *zbias += zbias_step;
                
                draw_item.os.draw_uniforms.update_with_f32_constant_data(d3d11_cx, draw_call.draw_uniforms.as_slice());
                
                if draw_call.uniforms_dirty {
                    draw_call.uniforms_dirty = false;
                    if draw_call.user_uniforms.len() != 0 {
                        draw_item.os.user_uniforms.update_with_f32_constant_data(d3d11_cx, &mut draw_call.user_uniforms);
                    }
                }
                
                let instances = (draw_item.instances.as_ref().unwrap().len() / sh.mapping.instances.total_slots) as u64;
                
                if instances == 0 {
                    continue;
                }
                
                let geometry_id = if let Some(geometry_id) = draw_call.geometry_id {geometry_id}
                else {
                    continue;
                };
                
                let geometry = &mut self.geometries[geometry_id];
                
                if geometry.dirty {
                    geometry.os.geom_ibuf.update_with_u32_index_data(d3d11_cx, &geometry.indices);
                    geometry.os.geom_vbuf.update_with_f32_vertex_data(d3d11_cx, &geometry.vertices);
                    geometry.dirty = false;
                }
                
                unsafe {
                    d3d11_cx.context.VSSetShader(&shp.vertex_shader, None);
                    d3d11_cx.context.PSSetShader(&shp.pixel_shader, None);
                    d3d11_cx.context.IASetPrimitiveTopology(D3D11_PRIMITIVE_TOPOLOGY_TRIANGLELIST);
                    d3d11_cx.context.IASetInputLayout(&shp.input_layout);
                    
                    let geom_ibuf = geometry.os.geom_ibuf.buffer.as_ref().unwrap();
                    d3d11_cx.context.IASetIndexBuffer(geom_ibuf, DXGI_FORMAT_R32_UINT, 0);
                    
                    let geom_slots = sh.mapping.geometries.total_slots;
                    let inst_slots = sh.mapping.instances.total_slots;
                    let strides = [(geom_slots * 4) as u32, (inst_slots * 4) as u32];
                    let offsets = [0u32, 0u32];
                    let buffers = [geometry.os.geom_vbuf.buffer.clone(), draw_item.os.inst_vbuf.buffer.clone()];
                    d3d11_cx.context.IASetVertexBuffers(0, 2, Some(buffers.as_ptr()), Some(strides.as_ptr()), Some(offsets.as_ptr()));
                    
                    fn buffer_slot(d3d11_cx: &D3d11Cx, index: u32, buffer: &Option<ID3D11Buffer>) {
                        unsafe {
                            if let Some(buffer) = buffer.clone() {
                                let buffers = [Some(buffer)];
                                d3d11_cx.context.VSSetConstantBuffers(index, Some(&buffers));
                                d3d11_cx.context.PSSetConstantBuffers(index, Some(&buffers));
                            }
                            else {
                                d3d11_cx.context.VSSetConstantBuffers(index, None);
                                d3d11_cx.context.PSSetConstantBuffers(index, None);
                            }
                        }
                    }
                    buffer_slot(d3d11_cx, 0, &shp.live_uniforms.buffer);
                    buffer_slot(d3d11_cx, 1, &shp.const_table_uniforms.buffer);
                    buffer_slot(d3d11_cx, 2, &draw_item.os.draw_uniforms.buffer);
                    buffer_slot(d3d11_cx, 3, &self.passes[pass_id].os.pass_uniforms.buffer);
                    buffer_slot(d3d11_cx, 4, &draw_list.os.view_uniforms.buffer);
                    buffer_slot(d3d11_cx, 5, &draw_item.os.user_uniforms.buffer);
                }
                
                for i in 0..sh.mapping.textures.len() {
                    
                    let texture_id = if let Some(texture) = &draw_call.texture_slots[i] {
                        texture.texture_id()
                    } else {
                        continue;
                    };
                    
                    let cxtexture = &mut self.textures[texture_id];
                    
<<<<<<< HEAD
                    match cxtexture.desc.format { // we only allocate Image, Mapped and Shared textures.
                        TextureFormat::Default | TextureFormat::ImageBGRA => {
                            if cxtexture.update_image {
                                cxtexture.update_image = false;

                                match &cxtexture.pixel_data {
                                    PixelData::U32(image_u32) => {
                                        cxtexture.os.update_platform_texture_image_bgra(
                                            d3d11_cx,
                                            cxtexture.desc.width.unwrap() as u32,
                                            cxtexture.desc.height.unwrap() as u32,
                                            image_u32,
                                        );
                                    },
                                    _ => todo!("Support for non-u32 image data not yet implemented for webgl")
                                }  
                            }
                        },
                        TextureFormat::SharedBGRA(_) => {
                            cxtexture.os.update_shared_texture(
                                &d3d11_cx.device,
                                &cxtexture.desc
                            );
                        },
                        _ => ()
=======
                    if cxtexture.format.is_shared() {
                        cxtexture.update_shared_texture(
                            &d3d11_cx.device,
                        );
                    }
                    else if cxtexture.format.is_vec(){
                        cxtexture.update_vec_texture(
                            d3d11_cx,
                        );
>>>>>>> 82f83400
                    }
                    unsafe {
                        if let Some(sr) = &cxtexture.os.shader_resource_view {
                            d3d11_cx.context.PSSetShaderResources(i as u32, Some(&[Some(sr.clone())]));
                            d3d11_cx.context.VSSetShaderResources(i as u32, Some(&[Some(sr.clone())]));
                        }
                        else {
                            d3d11_cx.context.PSSetShaderResources(i as u32, None);
                            d3d11_cx.context.VSSetShaderResources(i as u32, None);
                        }
                    }
                }
                //if self.passes[pass_id].debug{
                // println!("DRAWING {} {}", geometry.indices.len(), instances);
                //}
                unsafe {
                    d3d11_cx.context.DrawIndexedInstanced(
                        geometry.indices.len() as u32,
                        instances as u32,
                        0,
                        0,
                        0
                    )
                };
            }
        }
    }

    pub fn get_shared_handle(&self, _texture: &Texture) -> HANDLE {
        self.textures[_texture.texture_id()].os.shared_handle
    }

    pub fn setup_pass_render_targets(&mut self, pass_id: PassId, first_target: &Option<ID3D11RenderTargetView >, d3d11_cx: &D3d11Cx) {
        
        let dpi_factor = self.passes[pass_id].dpi_factor.unwrap();
        
        let pass_rect = self.get_pass_rect(pass_id, dpi_factor).unwrap();
        self.passes[pass_id].set_matrix(pass_rect.pos, pass_rect.size);
        self.passes[pass_id].paint_dirty = false;

        self.passes[pass_id].set_dpi_factor(dpi_factor);
        
        let viewport = D3D11_VIEWPORT {
            Width: (pass_rect.size.x * dpi_factor) as f32,
            Height: (pass_rect.size.y * dpi_factor) as f32,
            MinDepth: 0.,
            MaxDepth: 1.,
            TopLeftX: 0.0,
            TopLeftY: 0.0
        };
        unsafe {
            d3d11_cx.context.RSSetViewports(Some(&[viewport]));
        }
        if viewport.Width < 1.0 || viewport.Height < 1.0{
            return
        }
        // set up the color texture array
        let mut color_textures = Vec::<Option<ID3D11RenderTargetView>>::new();
        
        if let Some(render_target) = first_target {
            color_textures.push(Some(render_target.clone()));
            let color = self.passes[pass_id].clear_color;
            let color = [color.x, color.y, color.z, color.w];
            unsafe {d3d11_cx.context.ClearRenderTargetView(first_target.as_ref().unwrap(), &color)}
        }
        else {
            for color_texture in self.passes[pass_id].color_textures.iter() {
                let cxtexture = &mut self.textures[color_texture.texture.texture_id()];
                let size = pass_rect.size * dpi_factor;
                cxtexture.update_render_target(d3d11_cx, size.x as usize, size.y as usize);
                let is_initial = cxtexture.check_initial();
                let render_target = cxtexture.os.render_target_view.clone();
                color_textures.push(Some(render_target.clone().unwrap()));
                // possibly clear it
                match color_texture.clear_color {
                    PassClearColor::InitWith(color) => {
                        if is_initial {
                            let color = [color.x, color.y, color.z, color.w];
                            unsafe {d3d11_cx.context.ClearRenderTargetView(render_target.as_ref().unwrap(), &color)}
                        }
                    },
                    PassClearColor::ClearWith(color) => {
                        let color = [color.x, color.y, color.z, color.w];
                        unsafe {d3d11_cx.context.ClearRenderTargetView(render_target.as_ref().unwrap(), &color)}
                    }
                }
            }
        }
        
        // attach/clear depth buffers, if any
        if let Some(depth_texture) = &self.passes[pass_id].depth_texture {
            let cxtexture = &mut self.textures[depth_texture.texture_id()];
            let size = pass_rect.size * dpi_factor;
            cxtexture.update_depth_stencil(d3d11_cx, size.x as usize, size.y as usize);
            let is_initial = cxtexture.check_initial();
                        
            match self.passes[pass_id].clear_depth {
                PassClearDepth::InitWith(depth_clear) => {
                    if is_initial {
                        unsafe {d3d11_cx.context.ClearDepthStencilView(
                            cxtexture.os.depth_stencil_view.as_ref().unwrap(),
                            D3D11_CLEAR_DEPTH.0 as u32 | D3D11_CLEAR_STENCIL.0 as u32,
                            depth_clear,
                            0
                        )}
                    }
                },
                PassClearDepth::ClearWith(depth_clear) => {
                    unsafe {d3d11_cx.context.ClearDepthStencilView(
                        cxtexture.os.depth_stencil_view.as_ref().unwrap(),
                        D3D11_CLEAR_DEPTH.0 as u32 | D3D11_CLEAR_STENCIL.0 as u32,
                        depth_clear,
                        0
                    )}
                }
            }
            unsafe {d3d11_cx.context.OMSetRenderTargets(
                Some(&color_textures),
                None, //cxtexture.os.depth_stencil_view.as_ref().unwrap()
            )}
        }
        else {
            unsafe {d3d11_cx.context.OMSetRenderTargets(
                Some(&color_textures),
                None
            )}
        }
        
        // create depth, blend and raster states
        self.passes[pass_id].os.set_states(d3d11_cx);
        
        let cxpass = &mut self.passes[pass_id];
        
        cxpass.os.pass_uniforms.update_with_f32_constant_data(&d3d11_cx, cxpass.pass_uniforms.as_slice());
    }
    
    pub fn draw_pass_to_window(&mut self, pass_id: PassId, vsync: bool, d3d11_window: &mut D3d11Window, d3d11_cx: &D3d11Cx) {
        // let time1 = Cx::profile_time_ns();
        let draw_list_id = self.passes[pass_id].main_draw_list_id.unwrap();
        
        self.setup_pass_render_targets(pass_id, &d3d11_window.render_target_view, d3d11_cx);
        
        let mut zbias = 0.0;
        let zbias_step = self.passes[pass_id].zbias_step;
        
        self.render_view(
            pass_id,
            draw_list_id,
            &mut zbias,
            zbias_step,
            d3d11_cx
        );
        d3d11_window.present(vsync);
        if d3d11_window.first_draw {
            d3d11_window.win32_window.show();
            d3d11_window.first_draw = false;
        }
        //println!("{}", (Cx::profile_time_ns() - time1)as f64 / 1000.0);
    }
    
    pub fn draw_pass_to_texture(&mut self, pass_id: PassId,  d3d11_cx: &D3d11Cx,texture_id: TextureId) {
        // let time1 = Cx::profile_time_ns();
        let draw_list_id = self.passes[pass_id].main_draw_list_id.unwrap();
        
        let render_target_view = self.textures[texture_id].os.render_target_view.clone();
        self.setup_pass_render_targets(pass_id, &render_target_view, d3d11_cx);
        
        let mut zbias = 0.0;
        let zbias_step = self.passes[pass_id].zbias_step;
        self.render_view(
            pass_id,
            draw_list_id,
            &mut zbias,
            zbias_step,
            &d3d11_cx,
        );
    }
    
    pub fn draw_pass_to_magic_texture(&mut self, pass_id: PassId,  d3d11_cx: &D3d11Cx) {
        // let time1 = Cx::profile_time_ns();
        let draw_list_id = self.passes[pass_id].main_draw_list_id.unwrap();
        
        self.setup_pass_render_targets(pass_id, &None, d3d11_cx);
        
        let mut zbias = 0.0;
        let zbias_step = self.passes[pass_id].zbias_step;
        self.render_view(
            pass_id,
            draw_list_id,
            &mut zbias,
            zbias_step,
            &d3d11_cx,
        );
    }
    
    pub (crate) fn hlsl_compile_shaders(&mut self, d3d11_cx: &D3d11Cx) {
        for draw_shader_ptr in &self.draw_shaders.compile_set {
            if let Some(item) = self.draw_shaders.ptr_to_item.get(&draw_shader_ptr) {
                let cx_shader = &mut self.draw_shaders.shaders[item.draw_shader_id];
                let draw_shader_def = self.shader_registry.draw_shader_defs.get(&draw_shader_ptr);
                let hlsl = generate_hlsl::generate_shader(
                    draw_shader_def.as_ref().unwrap(),
                    &cx_shader.mapping.const_table,
                    &self.shader_registry
                );
                
                if cx_shader.mapping.flags.debug {
                    log!("{}", hlsl);
                }
                // lets see if we have the shader already
                for (index, ds) in self.draw_shaders.os_shaders.iter().enumerate() {
                    if ds.hlsl == hlsl {
                        cx_shader.os_shader_id = Some(index);
                        break;
                    }
                }
                if cx_shader.os_shader_id.is_none() {
                    if let Some(shp) = CxOsDrawShader::new(d3d11_cx, hlsl, &cx_shader.mapping) {
                        cx_shader.os_shader_id = Some(self.draw_shaders.os_shaders.len());
                        self.draw_shaders.os_shaders.push(shp);
                    }
                }
            }
        }
        self.draw_shaders.compile_set.clear();
    }

    pub fn share_texture_for_presentable_image(
        &mut self,
        texture: &Texture,
    ) -> crate::cx_stdin::SharedPresentableImageOsHandle {
        let cxtexture = &mut self.textures[texture.texture_id()];
        cxtexture.update_shared_texture(self.os.d3d11_device.as_ref().unwrap());
        cxtexture.os.shared_handle.0 as u64
    }
}

fn texture_pixel_to_dx11_pixel(pix:&TexturePixel)->DXGI_FORMAT{
    match pix{
        TexturePixel::BGRAu8 => DXGI_FORMAT_B8G8R8A8_UNORM,
        TexturePixel::RGBAf16 => DXGI_FORMAT_R16_FLOAT,
        TexturePixel::RGBAf32 => DXGI_FORMAT_R32G32B32A32_FLOAT,
        TexturePixel::Ru8  => DXGI_FORMAT_R8_UNORM,
        TexturePixel::RGu8  => DXGI_FORMAT_R8G8_UNORM,
        TexturePixel::Rf32  => DXGI_FORMAT_R32_FLOAT,
        TexturePixel::D32 => DXGI_FORMAT_D32_FLOAT,
    }   
}

pub struct D3d11Window {
    pub window_id: WindowId,
    pub is_in_resize: bool,
    pub window_geom: WindowGeom,
    pub win32_window: Box<Win32Window>,
    pub render_target_view: Option<ID3D11RenderTargetView >,
    pub swap_texture: Option<ID3D11Texture2D >,
    pub alloc_size: DVec2,
    pub first_draw: bool,
    pub swap_chain: IDXGISwapChain1,
}

impl D3d11Window {
    pub fn new(window_id: WindowId, d3d11_cx: &D3d11Cx, inner_size: DVec2, position: Option<DVec2>, title: &str) -> D3d11Window {

        // create window, and then initialize it; this is needed because
        // GWLP_USERDATA needs to reference a stable and existing window
        let mut win32_window = Box::new(Win32Window::new(window_id, title, position));
        win32_window.init(inner_size);
        
        let wg = win32_window.get_window_geom();
        
        let sc_desc = DXGI_SWAP_CHAIN_DESC1 {
            AlphaMode: DXGI_ALPHA_MODE_IGNORE,
            BufferCount: 2,
            Width: (wg.inner_size.x * wg.dpi_factor) as u32,
            Height: (wg.inner_size.y * wg.dpi_factor) as u32,
            Format: DXGI_FORMAT_B8G8R8A8_UNORM,
            Flags: 0,
            BufferUsage: DXGI_USAGE_RENDER_TARGET_OUTPUT,
            SampleDesc: DXGI_SAMPLE_DESC {Count: 1, Quality: 0,},
            Scaling: DXGI_SCALING_NONE,
            Stereo: FALSE,
            SwapEffect: DXGI_SWAP_EFFECT_FLIP_DISCARD,
        };
        
        unsafe {
            let swap_chain = d3d11_cx.factory.CreateSwapChainForHwnd(
                &d3d11_cx.device,
                win32_window.hwnd,
                &sc_desc,
                None,
                None,
            ).unwrap();
            
            let swap_texture = swap_chain.GetBuffer(0).unwrap();
            let mut render_target_view = None;
            d3d11_cx.device.CreateRenderTargetView(&swap_texture, None, Some(&mut render_target_view)).unwrap();
            swap_chain.SetBackgroundColor(&mut DXGI_RGBA {
                r: 0.3,
                g: 0.3,
                b: 0.3,
                a: 1.0
            }).unwrap();
            D3d11Window {
                first_draw: true,
                is_in_resize: false,
                window_id: window_id,
                alloc_size: wg.inner_size,
                window_geom: wg,
                win32_window: win32_window,
                swap_texture: Some(swap_texture),
                render_target_view: render_target_view,
                swap_chain: swap_chain,
            }
        }
    }
    
    pub fn start_resize(&mut self) {
        self.is_in_resize = true;
    }
    
    // switch back to swapchain
    pub fn stop_resize(&mut self) {
        self.is_in_resize = false;
        self.alloc_size = DVec2::default();
    }
    
    
    pub fn resize_buffers(&mut self, d3d11_cx: &D3d11Cx) {
        if self.alloc_size == self.window_geom.inner_size {
            return
        }
        self.alloc_size = self.window_geom.inner_size;
        self.swap_texture = None;
        self.render_target_view = None;
        
        unsafe {
            let wg = &self.window_geom;
            self.swap_chain.ResizeBuffers(
                2,
                (wg.inner_size.x * wg.dpi_factor) as u32,
                (wg.inner_size.y * wg.dpi_factor) as u32,
                DXGI_FORMAT_B8G8R8A8_UNORM,
                0
            ).unwrap();
            
            let swap_texture = self.swap_chain.GetBuffer(0).unwrap();
            let mut render_target_view = None;
            d3d11_cx.device.CreateRenderTargetView(&swap_texture, None, Some(&mut render_target_view)).unwrap();
            
            self.swap_texture = Some(swap_texture);
            self.render_target_view = render_target_view;
        }
    }
    
    pub fn present(&mut self, vsync: bool) {
        unsafe {self.swap_chain.Present(if vsync {1}else {0}, 0).unwrap()};
    }
    
}

#[derive(Clone)]
pub struct D3d11Cx {
    pub device: ID3D11Device,
    pub context: ID3D11DeviceContext,
    pub query: ID3D11Query,
    pub factory: IDXGIFactory2,
}

impl D3d11Cx {
    
    pub fn new() -> D3d11Cx {
        unsafe {
            let factory: IDXGIFactory2 = CreateDXGIFactory2(0).unwrap();
            let adapter = factory.EnumAdapters(0).unwrap();
            let mut device: Option<ID3D11Device> = None;
            let mut context: Option<ID3D11DeviceContext> = None;
            let mut query: Option<ID3D11Query> = None;
            D3D11CreateDevice(
                &adapter,
                D3D_DRIVER_TYPE_UNKNOWN,
                HINSTANCE(0),
                D3D11_CREATE_DEVICE_FLAG(0),
                Some(&[D3D_FEATURE_LEVEL_11_0]),
                D3D11_SDK_VERSION,
                Some(&mut device),
                None,
                Some(&mut context)
            ).unwrap();

            let device = device.unwrap();
            let context = context.unwrap();

            device.CreateQuery(&D3D11_QUERY_DESC {
                Query: D3D11_QUERY_EVENT,
                MiscFlags: 0,
            },Some(&mut query)).unwrap();

            let query = query.unwrap();

            D3d11Cx {
                device,
                context,
                factory,
                query,
            }
        }
    }

    pub fn start_querying(&self) {

        // QUERY_EVENT signals when rendering is complete
        unsafe { self.context.End(&self.query) };
    }

    pub fn is_gpu_done(&self) -> bool {
        let hresult = unsafe { (Interface::vtable(&self.context).GetData)(Interface::as_raw(&self.context),Interface::as_raw(&self.query),std::ptr::null_mut(),0,0) };
        hresult != S_FALSE
    }
}

#[derive(Clone, Default)]
pub struct CxOsView {
    pub view_uniforms: D3d11Buffer
}

#[derive(Default, Clone)]
pub struct CxOsDrawCall {
    pub draw_uniforms: D3d11Buffer,
    pub user_uniforms: D3d11Buffer,
    pub inst_vbuf: D3d11Buffer
}

#[derive(Default, Clone)]
pub struct D3d11Buffer {
    pub last_size: usize,
    pub buffer: Option<ID3D11Buffer>
}

impl D3d11Buffer {
    fn create_buffer_or_update(&mut self, d3d11_cx: &D3d11Cx, buffer_desc: &D3D11_BUFFER_DESC, sub_data: &D3D11_SUBRESOURCE_DATA, len_slots: usize, data: *const std::ffi::c_void) {
        if self.last_size == len_slots {
            let mut mapped = D3D11_MAPPED_SUBRESOURCE::default();
            let p_mapped : *mut _ = &mut mapped;
            unsafe {
                d3d11_cx.context.Map(self.buffer.as_ref().unwrap(),
                        0, D3D11_MAP_WRITE_DISCARD, 0, Some(p_mapped)).unwrap();

                std::ptr::copy_nonoverlapping(data, mapped.pData, len_slots * 4);
                d3d11_cx.context.Unmap(self.buffer.as_ref().unwrap(), 0);
            }
        } else {
            self.last_size = len_slots;
            unsafe { d3d11_cx.device.CreateBuffer(buffer_desc, Some(sub_data), Some(&mut self.buffer)).unwrap() }
        }
    }

    pub fn update_with_data(&mut self, d3d11_cx: &D3d11Cx, bind_flags: D3D11_BIND_FLAG, len_slots: usize, data: *const std::ffi::c_void) {
        let buffer_desc = D3D11_BUFFER_DESC {
            Usage: D3D11_USAGE_DYNAMIC,
            ByteWidth: (len_slots * 4) as u32,
            BindFlags: bind_flags.0 as u32,
            CPUAccessFlags: D3D11_CPU_ACCESS_WRITE.0 as u32,
            MiscFlags: 0,
            StructureByteStride: 0
        };
        
        let sub_data = D3D11_SUBRESOURCE_DATA {
            pSysMem: data,
            SysMemPitch: 0,
            SysMemSlicePitch: 0
        };
        self.create_buffer_or_update(d3d11_cx, &buffer_desc, &sub_data, len_slots, data);
    }
    
    pub fn update_with_u32_index_data(&mut self, d3d11_cx: &D3d11Cx, data: &[u32]) {
        self.update_with_data(d3d11_cx, D3D11_BIND_INDEX_BUFFER, data.len(), data.as_ptr() as *const _);
    }
    
    pub fn update_with_f32_vertex_data(&mut self, d3d11_cx: &D3d11Cx, data: &[f32]) {
        self.update_with_data(d3d11_cx, D3D11_BIND_VERTEX_BUFFER, data.len(), data.as_ptr() as *const _);
    }
    
    pub fn update_with_f32_constant_data(&mut self, d3d11_cx: &D3d11Cx, data: &[f32]) {
        if data.len() == 0 {
            return
        }
        if (data.len() & 3) != 0 { // we have to align the data at the end
            let mut new_data = data.to_vec();
            let steps = 4 - (data.len() & 3);
            for _ in 0..steps {
                new_data.push(0.0);
            };
            return self.update_with_f32_constant_data(d3d11_cx, &new_data);
        }
        let sub_data = D3D11_SUBRESOURCE_DATA {
            pSysMem: data.as_ptr() as *const _,
            SysMemPitch: 0,
            SysMemSlicePitch: 0
        };
        let len_slots = data.len();
        
        let buffer_desc = D3D11_BUFFER_DESC {
            Usage: D3D11_USAGE_DYNAMIC,
            ByteWidth: (len_slots * 4) as u32,
            BindFlags: D3D11_BIND_CONSTANT_BUFFER.0 as u32,
            CPUAccessFlags: D3D11_CPU_ACCESS_WRITE.0 as u32,
            MiscFlags: 0,
            StructureByteStride: 0
        };
        let data = unsafe { core::slice::from_raw_parts(data.as_ptr() as *const u8, std::mem::size_of::<f32>() * data.len()).as_ptr() as *const _ };
        self.create_buffer_or_update(d3d11_cx, &buffer_desc, &sub_data, len_slots, data);
    }
}


#[derive(Default)]
pub struct CxOsTexture {
    texture: Option<ID3D11Texture2D >,
    pub shared_handle: HANDLE,
    shader_resource_view: Option<ID3D11ShaderResourceView >,
    render_target_view: Option<ID3D11RenderTargetView >,
    depth_stencil_view: Option<ID3D11DepthStencilView >,
}

impl CxTexture {
    
    pub fn update_vec_texture(
        &mut self,
        d3d11_cx: &D3d11Cx,
    ) {
        // TODO maybe we can update the data instead of making a new texture?
        if self.alloc_vec(){}
        if self.check_updated(){
            fn get_descs(format: DXGI_FORMAT, width: usize, height: usize, bpp: usize, data: *const std::ffi::c_void)->(D3D11_SUBRESOURCE_DATA,D3D11_TEXTURE2D_DESC) {
                let sub_data = D3D11_SUBRESOURCE_DATA {
                    pSysMem: data,
                    SysMemPitch: (width * bpp) as u32,
                    SysMemSlicePitch: 0
                };
                                            
                let texture_desc = D3D11_TEXTURE2D_DESC {
                    Width: width as u32,
                    Height: height as u32,
                    MipLevels: 1,
                    ArraySize: 1,
                    Format: format,
                    SampleDesc: DXGI_SAMPLE_DESC {
                        Count: 1,
                        Quality: 0
                    },
                    Usage: D3D11_USAGE_DEFAULT,
                    BindFlags: D3D11_BIND_SHADER_RESOURCE.0 as u32,
                    CPUAccessFlags: 0,
                    MiscFlags: 0,
                };
                (sub_data,texture_desc)
            }
            
            let (sub_data, texture_desc) = match &self.format{
                TextureFormat::VecBGRAu8_32{width, height, data}=>{
                    get_descs(DXGI_FORMAT_B8G8R8A8_UNORM, *width, *height, 4, data.as_ptr() as *const _)
                }
                TextureFormat::VecRGBAf32{width, height, data}=>{
                    get_descs(DXGI_FORMAT_R32G32B32A32_FLOAT, *width, *height, 16, data.as_ptr() as *const _)
                }
                TextureFormat::VecRu8{width, height, data}=>{
                    get_descs(DXGI_FORMAT_R8_UNORM, *width, *height, 1, data.as_ptr() as *const _)
                }
                TextureFormat::VecRGu8_16{width, height, data}=>{
                    get_descs(DXGI_FORMAT_R8G8_UNORM, *width, *height, 2, data.as_ptr() as *const _)
                }
                TextureFormat::VecRf32{width, height, data}=>{
                    get_descs(DXGI_FORMAT_R32_FLOAT, *width, *height, 4, data.as_ptr() as *const _)
                }
                _=>panic!()
            };
                                        
            let mut texture = None;
            unsafe {d3d11_cx.device.CreateTexture2D(&texture_desc, Some(&sub_data), Some(&mut texture)).unwrap()};
            let resource: ID3D11Resource = texture.clone().unwrap().cast().unwrap();
            let mut shader_resource_view = None;
            unsafe {d3d11_cx.device.CreateShaderResourceView(&resource, None, Some(&mut shader_resource_view)).unwrap()};
            self.os.texture = texture;
            self.os.shader_resource_view = shader_resource_view;
        }
    }
    
    pub fn update_render_target(
        &mut self,
        d3d11_cx: &D3d11Cx,
        width: usize,
        height: usize
    ) {
        if self.alloc_render(width, height){
            let alloc = self.alloc.as_ref().unwrap();
            let misc_flags = D3D11_RESOURCE_MISC_FLAG(0);
            let format = texture_pixel_to_dx11_pixel(&alloc.pixel);
            
            let texture_desc = D3D11_TEXTURE2D_DESC {
                Width: width as u32,
                Height: height as u32,
                MipLevels: 1,
                ArraySize: 1,
                Format: format,
                SampleDesc: DXGI_SAMPLE_DESC {Count: 1, Quality: 0},
                Usage: D3D11_USAGE_DEFAULT,
                BindFlags: (D3D11_BIND_RENDER_TARGET.0 | D3D11_BIND_SHADER_RESOURCE.0) as u32,
                CPUAccessFlags: 0,
                MiscFlags: misc_flags.0 as u32,
            };
            
            let mut texture = None;
            unsafe {d3d11_cx.device.CreateTexture2D(&texture_desc, None, Some(&mut texture)).unwrap()};
            let resource: ID3D11Resource = texture.clone().unwrap().cast().unwrap();
            let mut shader_resource_view = None;
            unsafe {d3d11_cx.device.CreateShaderResourceView(&resource, None, Some(&mut shader_resource_view)).unwrap()};
            let mut render_target_view = None;
            unsafe {d3d11_cx.device.CreateRenderTargetView(&resource, None, Some(&mut render_target_view)).unwrap()};
            
            self.os.texture = texture;
            self.os.shader_resource_view = shader_resource_view;
            self.os.render_target_view = render_target_view;
        }
    }
    
    pub fn update_depth_stencil(
        &mut self,
        d3d11_cx: &D3d11Cx,
        width: usize,
        height: usize
    ) {
        if self.alloc_depth(width, height){
            let alloc = self.alloc.as_ref().unwrap();
            let format;
            match alloc.pixel {
                TexturePixel::D32 => {
                    format = DXGI_FORMAT_D32_FLOAT;
                }
                _ => {
                    panic!("Wrong format for update_depth_stencil");
                }
            }
            let texture_desc = D3D11_TEXTURE2D_DESC {
                Width: width as u32,
                Height: height as u32,
                MipLevels: 1,
                ArraySize: 1,
                Format: format,
                SampleDesc: DXGI_SAMPLE_DESC {Count: 1, Quality: 0},
                Usage: D3D11_USAGE_DEFAULT,
                BindFlags: D3D11_BIND_DEPTH_STENCIL.0 as u32, // | D3D11_BIND_SHADER_RESOURCE,
                CPUAccessFlags: 0,
                MiscFlags: 0,
            };
            
            let mut texture = None;
            unsafe {d3d11_cx.device.CreateTexture2D(&texture_desc, None, Some(&mut texture)).unwrap()};
            let resource: ID3D11Resource = texture.clone().unwrap().cast().unwrap();
            //let shader_resource_view = unsafe {d3d11_cx.device.CreateShaderResourceView(&texture, None).unwrap()};
            
            let dsv_desc = D3D11_DEPTH_STENCIL_VIEW_DESC {
                Format: DXGI_FORMAT_D32_FLOAT,
                ViewDimension: D3D11_DSV_DIMENSION_TEXTURE2D,
                Flags: 0,
                ..Default::default()
            };
            
            let mut depth_stencil_view = None;
            unsafe {d3d11_cx.device.CreateDepthStencilView(&resource, Some(&dsv_desc), Some(&mut depth_stencil_view)).unwrap()};
            
            self.os.depth_stencil_view = depth_stencil_view;
            self.os.texture = texture;
            self.os.shader_resource_view = None; //Some(shader_resource_view);
        }
    }
    
    fn update_shared_texture(
        &mut self,
        d3d11_device: &ID3D11Device,
    ) {
        if self.alloc_shared(){
            let alloc = self.alloc.as_ref().unwrap();

            let texture_desc = D3D11_TEXTURE2D_DESC {
                Width: alloc.width as u32,
                Height: alloc.height as u32,
                MipLevels: 1,
                ArraySize: 1,
                Format: DXGI_FORMAT_B8G8R8A8_UNORM,
                SampleDesc: DXGI_SAMPLE_DESC {
                    Count: 1,
                    Quality: 0
                },
                Usage: D3D11_USAGE_DEFAULT,
                BindFlags: (D3D11_BIND_RENDER_TARGET.0 | D3D11_BIND_SHADER_RESOURCE.0) as u32,
                CPUAccessFlags: 0,
                MiscFlags: 2,  // D3D11_RESOURCE_MISC_SHARED
            };
            
            let mut texture = None;
            unsafe {d3d11_device.CreateTexture2D(&texture_desc, None, Some(&mut texture)).unwrap()};
            let resource: ID3D11Resource = texture.clone().unwrap().cast().unwrap();
            let mut shader_resource_view = None;
            unsafe {d3d11_device.CreateShaderResourceView(&resource, None, Some(&mut shader_resource_view)).unwrap()};

            // get IDXGIResource interface on newly created texture object
            let dxgi_resource: IDXGIResource = resource.cast().unwrap();
            //let mut dxgi_resource_ptr = None;
            //unsafe { resource.query(IDXGIResource::IID,Some(&mut dxgi_resource_ptr)).unwrap() };
            //let dxgi_resource = dxgi_resource_ptr.as_ref().unwrap().into();

            // get shared handle of this resource
            let handle = unsafe { dxgi_resource.GetSharedHandle().unwrap() };
            //log!("created new shared texture with handle {:?}",handle);

            self.os.texture = texture;
            self.os.shader_resource_view = shader_resource_view;
            self.os.shared_handle = handle;
        }
    }

    pub fn update_from_shared_handle(&mut self,
        d3d11_cx: &D3d11Cx,
        handle: HANDLE,
    ) {
        if self.alloc_shared(){
            let mut texture: Option<ID3D11Texture2D> = None;
            if let Ok(()) = unsafe { d3d11_cx.device.OpenSharedResource(handle,&mut texture) } {
    
                let resource: ID3D11Resource = texture.clone().unwrap().cast().unwrap();
                let mut shader_resource_view = None;
                unsafe {d3d11_cx.device.CreateShaderResourceView(&resource, None, Some(&mut shader_resource_view)).unwrap()};
                let mut render_target_view = None;
                unsafe {d3d11_cx.device.CreateRenderTargetView(&resource, None, Some(&mut render_target_view)).unwrap()};
        
                self.os.texture = texture;
                self.os.render_target_view = render_target_view;
                self.os.shader_resource_view = shader_resource_view;
            }
        }
    }
}

impl CxOsPass {
    pub fn set_states(&mut self, d3d11_cx: &D3d11Cx,) {
        
        if self.blend_state.is_none() {
            
            let mut blend_desc: D3D11_BLEND_DESC = Default::default();
            blend_desc.AlphaToCoverageEnable = FALSE;
            blend_desc.RenderTarget[0] = D3D11_RENDER_TARGET_BLEND_DESC {
                BlendEnable: TRUE,
                SrcBlend: D3D11_BLEND_ONE,
                SrcBlendAlpha: D3D11_BLEND_ONE,
                DestBlend: D3D11_BLEND_INV_SRC_ALPHA,
                DestBlendAlpha: D3D11_BLEND_INV_SRC_ALPHA,
                BlendOp: D3D11_BLEND_OP_ADD,
                BlendOpAlpha: D3D11_BLEND_OP_ADD,
                RenderTargetWriteMask: D3D11_COLOR_WRITE_ENABLE_ALL.0 as u8,
            };
            unsafe {d3d11_cx.device.CreateBlendState(&blend_desc, Some(&mut self.blend_state)).unwrap()}
        }
        
        if self.raster_state.is_none() {
            let raster_desc = D3D11_RASTERIZER_DESC {
                AntialiasedLineEnable: FALSE,
                CullMode: D3D11_CULL_NONE,
                DepthBias: 0,
                DepthBiasClamp: 0.0,
                DepthClipEnable: TRUE,
                FillMode: D3D11_FILL_SOLID,
                FrontCounterClockwise: FALSE,
                MultisampleEnable: FALSE,
                ScissorEnable: FALSE,
                SlopeScaledDepthBias: 0.0,
            };
            unsafe {d3d11_cx.device.CreateRasterizerState(&raster_desc, Some(&mut self.raster_state)).unwrap()}
        }
        
        if self.depth_stencil_state.is_none() {
            let ds_desc = D3D11_DEPTH_STENCIL_DESC {
                DepthEnable: TRUE,
                DepthWriteMask: D3D11_DEPTH_WRITE_MASK_ALL,
                DepthFunc: D3D11_COMPARISON_LESS_EQUAL,
                StencilEnable: FALSE,
                StencilReadMask: 0xff,
                StencilWriteMask: 0xff,
                FrontFace: D3D11_DEPTH_STENCILOP_DESC {
                    StencilFailOp: D3D11_STENCIL_OP_REPLACE,
                    StencilDepthFailOp: D3D11_STENCIL_OP_REPLACE,
                    StencilPassOp: D3D11_STENCIL_OP_REPLACE,
                    StencilFunc: D3D11_COMPARISON_ALWAYS,
                },
                BackFace: D3D11_DEPTH_STENCILOP_DESC {
                    StencilFailOp: D3D11_STENCIL_OP_REPLACE,
                    StencilDepthFailOp: D3D11_STENCIL_OP_REPLACE,
                    StencilPassOp: D3D11_STENCIL_OP_REPLACE,
                    StencilFunc: D3D11_COMPARISON_ALWAYS,
                },
            };
            unsafe {d3d11_cx.device.CreateDepthStencilState(&ds_desc, Some(&mut self.depth_stencil_state)).unwrap()}
        }
        
        unsafe {
            d3d11_cx.context.RSSetState(self.raster_state.as_ref().unwrap());
            let blend_factor = [0., 0., 0., 0.];
            d3d11_cx.context.OMSetBlendState(self.blend_state.as_ref().unwrap(), Some(&blend_factor), 0xffffffff);
            d3d11_cx.context.OMSetDepthStencilState(self.depth_stencil_state.as_ref().unwrap(), 0);
        }
    }
}

#[derive(Default, Clone)]
pub struct CxOsPass {
    pass_uniforms: D3d11Buffer,
    blend_state: Option<ID3D11BlendState >,
    raster_state: Option<ID3D11RasterizerState >,
    depth_stencil_state: Option<ID3D11DepthStencilState >
}

#[derive(Default, Clone)]
pub struct CxOsGeometry {
    pub geom_vbuf: D3d11Buffer,
    pub geom_ibuf: D3d11Buffer,
}

#[derive(Clone)]
pub struct CxOsDrawShader {
    pub hlsl: String,
    pub const_table_uniforms: D3d11Buffer,
    pub live_uniforms: D3d11Buffer,
    pub pixel_shader: ID3D11PixelShader,
    pub vertex_shader: ID3D11VertexShader,
    pub pixel_shader_blob: ID3DBlob,
    pub vertex_shader_blob: ID3DBlob,
    pub input_layout: ID3D11InputLayout
}

impl CxOsDrawShader {
    
    fn new(d3d11_cx: &D3d11Cx, hlsl: String, mapping: &CxDrawShaderMapping) -> Option<Self> {
        
        fn compile_shader(target: &str, entry: &str, shader: &str) -> Result<ID3DBlob, String> {
            unsafe {
                let shader_bytes = shader.as_bytes();
                let mut blob = None;
                let mut errors = None;
                if D3DCompile(
                    shader_bytes.as_ptr() as *const _,
                    shader_bytes.len(),
                    PCSTR("makepad_shader\0".as_ptr()), // sourcename
                    None, // defines
                    None, // include
                    PCSTR(entry.as_ptr()), // entry point
                    PCSTR(target.as_ptr()), // target
                    0, // flags1
                    0, // flags2
                    &mut blob,
                    Some(&mut errors)
                ).is_ok() {
                    return Ok(blob.unwrap());
                };
                let error = errors.unwrap();
                let pointer = error.GetBufferPointer();
                let size = error.GetBufferSize();
                let slice = std::slice::from_raw_parts(pointer as *const u8, size as usize);
                return Err(String::from_utf8_lossy(slice).into_owned());
            }
        }
        fn split_source(src: &str) -> String {
            let mut r = String::new();
            let split = src.split("\n");
            for (line, chunk) in split.enumerate() {
                r.push_str(&(line + 1).to_string());
                r.push_str(":");
                r.push_str(chunk);
                r.push_str("\n");
            }
            return r
        }
        
        fn slots_to_dxgi_format(slots: usize) -> DXGI_FORMAT {
            
            match slots {
                1 => DXGI_FORMAT_R32_FLOAT,
                2 => DXGI_FORMAT_R32G32_FLOAT,
                3 => DXGI_FORMAT_R32G32B32_FLOAT,
                4 => DXGI_FORMAT_R32G32B32A32_FLOAT,
                _ => panic!("slots_to_dxgi_format unsupported slotcount {}", slots)
            }
        }
        
        let vs_blob = match compile_shader("vs_5_0\0", "vertex_main\0", &hlsl) {
            Err(msg) => {
                println!("Cannot compile vertexshader\n{}\n{}", msg, split_source(&hlsl));
                return None
            },
            Ok(blob) => {
                blob
            }
        };
        
        let ps_blob = match compile_shader("ps_5_0\0", "pixel_main\0", &hlsl) {
            Err(msg) => {
                println!("Cannot compile pixelshader\n{}\n{}", msg, split_source(&hlsl));
                return None
            },
            Ok(blob) => {
                blob
            }
        };
        
        let mut vs = None;
        unsafe {d3d11_cx.device.CreateVertexShader(
            std::slice::from_raw_parts(vs_blob.GetBufferPointer() as *const u8, vs_blob.GetBufferSize() as usize),
            None,
            Some(&mut vs)
        ).unwrap()};
        
        let mut ps = None;
        unsafe {d3d11_cx.device.CreatePixelShader(
            std::slice::from_raw_parts(ps_blob.GetBufferPointer() as *const u8, ps_blob.GetBufferSize() as usize),
            None,
            Some(&mut ps)
        ).unwrap()};
        
        let mut layout_desc = Vec::new();
        let mut strings = Vec::new();
        
        for (index, geom) in mapping.geometries.inputs.iter().enumerate() {
            
            strings.push(format!("GEOM{}\0", generate_hlsl::index_to_char(index))); //std::char::from_u32(index as u32 + 65).unwrap())).unwrap());
            
            layout_desc.push(D3D11_INPUT_ELEMENT_DESC {
                SemanticName: PCSTR(strings.last().unwrap().as_ptr()),
                SemanticIndex: 0,
                Format: slots_to_dxgi_format(geom.slots),
                InputSlot: 0,
                AlignedByteOffset: (geom.offset * 4) as u32,
                InputSlotClass: D3D11_INPUT_PER_VERTEX_DATA,
                InstanceDataStepRate: 0
            })
        }
        
        let mut index = 0;
        for inst in &mapping.instances.inputs {
            if inst.slots == 16 {
                for i in 0..4 {
                    strings.push(format!("INST{}\0", generate_hlsl::index_to_char(index))); //std::char::from_u32(index as u32 + 65).unwrap())).unwrap());
                    layout_desc.push(D3D11_INPUT_ELEMENT_DESC {
                        SemanticName: PCSTR(strings.last().unwrap().as_ptr()),
                        SemanticIndex: 0,
                        Format: slots_to_dxgi_format(4),
                        InputSlot: 1,
                        AlignedByteOffset: (inst.offset * 4 + i * 16) as u32,
                        InputSlotClass: D3D11_INPUT_PER_INSTANCE_DATA,
                        InstanceDataStepRate: 1
                    });
                    index += 1;
                }
            }
            else if inst.slots == 9 {
                for i in 0..3 {
                    strings.push(format!("INST{}\0", generate_hlsl::index_to_char(index))); //std::char::from_u32(index as u32 + 65).unwrap())).unwrap());
                    layout_desc.push(D3D11_INPUT_ELEMENT_DESC {
                        SemanticName: PCSTR(strings.last().unwrap().as_ptr()),
                        SemanticIndex: 0,
                        Format: slots_to_dxgi_format(3),
                        InputSlot: 1,
                        AlignedByteOffset: (inst.offset * 4 + i * 9) as u32,
                        InputSlotClass: D3D11_INPUT_PER_INSTANCE_DATA,
                        InstanceDataStepRate: 1
                    });
                    index += 1;
                }
            }
            else {
                strings.push(format!("INST{}\0", generate_hlsl::index_to_char(index))); //std::char::from_u32(index as u32 + 65).unwrap())).unwrap());
                layout_desc.push(D3D11_INPUT_ELEMENT_DESC {
                    SemanticName: PCSTR(strings.last().unwrap().as_ptr()),
                    SemanticIndex: 0,
                    Format: slots_to_dxgi_format(inst.slots),
                    InputSlot: 1,
                    AlignedByteOffset: (inst.offset * 4) as u32,
                    InputSlotClass: D3D11_INPUT_PER_INSTANCE_DATA,
                    InstanceDataStepRate: 1
                });
                index += 1;
            }
        }
        
        let mut input_layout = None;
        unsafe {
            d3d11_cx.device.CreateInputLayout(
                &layout_desc,
                std::slice::from_raw_parts(vs_blob.GetBufferPointer() as *const u8, vs_blob.GetBufferSize() as usize),
                Some(&mut input_layout)
            ).unwrap()
        };
        
        let mut live_uniforms = D3d11Buffer::default();
        live_uniforms.update_with_f32_constant_data(d3d11_cx, mapping.live_uniforms_buf.as_ref());
        
        let mut const_table_uniforms = D3d11Buffer::default();
        const_table_uniforms.update_with_f32_constant_data(d3d11_cx, mapping.const_table.table.as_ref());
        
        Some(Self {
            hlsl,
            const_table_uniforms,
            live_uniforms,
            pixel_shader: ps.unwrap(),
            vertex_shader: vs.unwrap(),
            pixel_shader_blob: ps_blob,
            vertex_shader_blob: vs_blob,
            input_layout: input_layout.unwrap()
        })
    }
}<|MERGE_RESOLUTION|>--- conflicted
+++ resolved
@@ -17,11 +17,7 @@
         TextureFormat,
         TexturePixel,
         TextureId,
-<<<<<<< HEAD
-        PixelData,
-=======
         CxTexture
->>>>>>> 82f83400
     },  
     windows::{
         core::{
@@ -268,33 +264,6 @@
                     
                     let cxtexture = &mut self.textures[texture_id];
                     
-<<<<<<< HEAD
-                    match cxtexture.desc.format { // we only allocate Image, Mapped and Shared textures.
-                        TextureFormat::Default | TextureFormat::ImageBGRA => {
-                            if cxtexture.update_image {
-                                cxtexture.update_image = false;
-
-                                match &cxtexture.pixel_data {
-                                    PixelData::U32(image_u32) => {
-                                        cxtexture.os.update_platform_texture_image_bgra(
-                                            d3d11_cx,
-                                            cxtexture.desc.width.unwrap() as u32,
-                                            cxtexture.desc.height.unwrap() as u32,
-                                            image_u32,
-                                        );
-                                    },
-                                    _ => todo!("Support for non-u32 image data not yet implemented for webgl")
-                                }  
-                            }
-                        },
-                        TextureFormat::SharedBGRA(_) => {
-                            cxtexture.os.update_shared_texture(
-                                &d3d11_cx.device,
-                                &cxtexture.desc
-                            );
-                        },
-                        _ => ()
-=======
                     if cxtexture.format.is_shared() {
                         cxtexture.update_shared_texture(
                             &d3d11_cx.device,
@@ -304,7 +273,6 @@
                         cxtexture.update_vec_texture(
                             d3d11_cx,
                         );
->>>>>>> 82f83400
                     }
                     unsafe {
                         if let Some(sr) = &cxtexture.os.shader_resource_view {
@@ -871,11 +839,11 @@
                 TextureFormat::VecRGBAf32{width, height, data}=>{
                     get_descs(DXGI_FORMAT_R32G32B32A32_FLOAT, *width, *height, 16, data.as_ptr() as *const _)
                 }
-                TextureFormat::VecRu8{width, height, data}=>{
+                TextureFormat::VecRu8{width, height, data, ..}=>{
                     get_descs(DXGI_FORMAT_R8_UNORM, *width, *height, 1, data.as_ptr() as *const _)
                 }
-                TextureFormat::VecRGu8_16{width, height, data}=>{
-                    get_descs(DXGI_FORMAT_R8G8_UNORM, *width, *height, 2, data.as_ptr() as *const _)
+                TextureFormat::VecRGu8{width, height, data, ..}=>{
+                    get_descs(DXGI_FORMAT_R8G8_UNORM, *width, *height, 1, data.as_ptr() as *const _)
                 }
                 TextureFormat::VecRf32{width, height, data}=>{
                     get_descs(DXGI_FORMAT_R32_FLOAT, *width, *height, 4, data.as_ptr() as *const _)
